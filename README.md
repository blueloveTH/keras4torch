# Keras4Torch

<<<<<<< HEAD
A Lightweight Keras API for Training PyTorch Models

[![Python](https://img.shields.io/badge/python-3.6%20%7C%203.7%20%7C%203.8-blue)](https://www.python.org)
[![GitHub license](docs/license-MIT-blue.svg)](https://github.com/blueloveTH/keras4torch)

## Installation

Keras4Torch is available at the [Python Package Index](https://pypi.org/project/keras4torch/) and on [Anaconda Cloud](https://anaconda.org/conda-forge/keras4torch).

```bash
# PyPI
$ pip install keras4torch

# Anaconda Cloud
$ conda install -c conda-forge keras4torch
```



## Quick Start

The usage of Keras4Torch is almost the same with Keras.
=======
#### "A Easy To Use Pytorch API for Training PyTorch Models❤"

[![Python](https://img.shields.io/badge/python-3.6%20%7C%203.7%20%7C%203.8-blue)](https://www.python.org)
[![pypi](https://img.shields.io/pypi/v/keras4torch.svg)](https://pypi.python.org/pypi/keras4torch)
[![GitHub license](docs/license-MIT-blue.svg)](https://github.com/blueloveTH/keras4torch)

Keras4Torch is a simple tool for training PyTorch model in a keras style. Keras4Torch provide a high-level feature: implementing model training with barely few lines of code.the core code of Keras4Torch are  `keras4torch.Model()`, `model.compile`,`model.fit()`,  `model.evaluate()` and `model.predict()`. If you are a keras enthusiast, Keras4Torch would be much perfect for you.

## Installation

```
pip install keras4torch
```

Keras4Torch supports Python 3.6 or newer.



## Quick Start
>>>>>>> 85cb585d

Let's start with a simple example of MNIST!

```python
import torch
import torchvision
from torch import nn

import keras4torch
```

#### (1) Preprocess Data

```python
mnist = torchvision.datasets.MNIST(root='./', download=True)
X, y = mnist.train_data, mnist.train_labels

X = X.float() / 255.0    # scale the pixels to [0, 1]

<<<<<<< HEAD
x_train = X[:40000]; y_train = y[:40000]
x_test = X[40000:]; y_test = y[40000:]
=======
x_train, y_train = X[:40000], y[:40000]
x_test, y_test = X[40000:], y[40000:]
>>>>>>> 85cb585d
```

#### (2) Define the Model

```python
model = torch.nn.Sequential(
    nn.Flatten(),
    nn.Linear(28*28, 512), nn.ReLU(),
    nn.Linear(512, 128), nn.ReLU(),
    nn.Linear(128, 10)
)

model = keras4torch.Model(model)    # attention this line
```

<<<<<<< HEAD
#### (3) Compile Loss and Metric
=======
#### (3) Compile Optimizer, Loss and Metric
>>>>>>> 85cb585d

```python
model.compile(optimizer='adam', loss=nn.CrossEntropyLoss(), metrics=['acc'])
```

#### (4) Training

```python
history = model.fit(x_train, y_train,
                	epochs=30,
                	batch_size=512,
                	validation_split=0.2,
                	)
```

```txt
Train on 32000 samples, validate on 8000 samples:
Epoch 1/30 - 0.7s - loss: 0.7440 - acc: 0.8149 - val_loss: 0.3069 - val_acc: 0.9114 - lr: 1e-03
Epoch 2/30 - 0.5s - loss: 0.2650 - acc: 0.9241 - val_loss: 0.2378 - val_acc: 0.9331 - lr: 1e-03
Epoch 3/30 - 0.5s - loss: 0.1946 - acc: 0.9435 - val_loss: 0.1940 - val_acc: 0.9431 - lr: 1e-03
Epoch 4/30 - 0.5s - loss: 0.1513 - acc: 0.9555 - val_loss: 0.1663 - val_acc: 0.9524 - lr: 1e-03
... ...
```

#### (5) Plot Learning Curve

```
history.plot(kind='line', y=['acc', 'val_acc'])
```

<img src="docs/learning_curve.svg"  />

#### (6) Evaluate on Test Set

```python
model.evaluate(x_test, y_test)
```

```txt
OrderedDict([('loss', 0.121063925), ('acc', 0.9736)])
```



## Feature Support

<<<<<<< HEAD
|                 | keras4torch | torchkeras | tf.keras |
| --------------- | ----------- | ---------- | -------- |
| callbacks       | √           | x          | √        |
| metrics         | √           | √          | √        |
| numpy dataset   | √           | x          | √        |
| GPU support     | √           | √          | √        |
| shape inference | x           | x          | √        |
| functional API  | x           | x          | √        |
| multi-input     | x           | x          | √        |
=======
|                 | keras4torch | torchkeras | keras |
| --------------- | ----------- | ---------- | ----- |
| callbacks       | √           | x          | √     |
| metrics         | √           | √          | √     |
| numpy dataset   | √           | x          | √     |
| GPU support     | √           | √          | √     |
| shape inference | x           | x          | √     |
| functional API  | x           | x          | √     |
| multi-input     | x           | x          | √     |
>>>>>>> 85cb585d



## Communication

<<<<<<< HEAD
- [GitHub Issues] for bug reports, feature requests and questions.
- [QQ Group] for interactive chat with developers.

[GitHub issues]: https://github.com/blueloveTH/keras4torch/issues
[QQ Group]: https://xxx




## Contribution

=======
If you have any problems using Keras4Torch, please open a [Github Issues](https://github.com/blueloveTH/keras4torch/issues) or send email to blueloveTH@foxmail.com or zhangzhipengcs@foxmail.com.

We also welcome Pull Requests.

Keras4Torch is still being developing, We are really looking forward to your participation.

Any contribution would be much appreciated : )
>>>>>>> 85cb585d
<|MERGE_RESOLUTION|>--- conflicted
+++ resolved
@@ -1,29 +1,5 @@
 # Keras4Torch
 
-<<<<<<< HEAD
-A Lightweight Keras API for Training PyTorch Models
-
-[![Python](https://img.shields.io/badge/python-3.6%20%7C%203.7%20%7C%203.8-blue)](https://www.python.org)
-[![GitHub license](docs/license-MIT-blue.svg)](https://github.com/blueloveTH/keras4torch)
-
-## Installation
-
-Keras4Torch is available at the [Python Package Index](https://pypi.org/project/keras4torch/) and on [Anaconda Cloud](https://anaconda.org/conda-forge/keras4torch).
-
-```bash
-# PyPI
-$ pip install keras4torch
-
-# Anaconda Cloud
-$ conda install -c conda-forge keras4torch
-```
-
-
-
-## Quick Start
-
-The usage of Keras4Torch is almost the same with Keras.
-=======
 #### "A Easy To Use Pytorch API for Training PyTorch Models❤"
 
 [![Python](https://img.shields.io/badge/python-3.6%20%7C%203.7%20%7C%203.8-blue)](https://www.python.org)
@@ -43,7 +19,6 @@
 
 
 ## Quick Start
->>>>>>> 85cb585d
 
 Let's start with a simple example of MNIST!
 
@@ -63,13 +38,8 @@
 
 X = X.float() / 255.0    # scale the pixels to [0, 1]
 
-<<<<<<< HEAD
-x_train = X[:40000]; y_train = y[:40000]
-x_test = X[40000:]; y_test = y[40000:]
-=======
 x_train, y_train = X[:40000], y[:40000]
 x_test, y_test = X[40000:], y[40000:]
->>>>>>> 85cb585d
 ```
 
 #### (2) Define the Model
@@ -85,11 +55,7 @@
 model = keras4torch.Model(model)    # attention this line
 ```
 
-<<<<<<< HEAD
-#### (3) Compile Loss and Metric
-=======
 #### (3) Compile Optimizer, Loss and Metric
->>>>>>> 85cb585d
 
 ```python
 model.compile(optimizer='adam', loss=nn.CrossEntropyLoss(), metrics=['acc'])
@@ -136,17 +102,6 @@
 
 ## Feature Support
 
-<<<<<<< HEAD
-|                 | keras4torch | torchkeras | tf.keras |
-| --------------- | ----------- | ---------- | -------- |
-| callbacks       | √           | x          | √        |
-| metrics         | √           | √          | √        |
-| numpy dataset   | √           | x          | √        |
-| GPU support     | √           | √          | √        |
-| shape inference | x           | x          | √        |
-| functional API  | x           | x          | √        |
-| multi-input     | x           | x          | √        |
-=======
 |                 | keras4torch | torchkeras | keras |
 | --------------- | ----------- | ---------- | ----- |
 | callbacks       | √           | x          | √     |
@@ -156,25 +111,11 @@
 | shape inference | x           | x          | √     |
 | functional API  | x           | x          | √     |
 | multi-input     | x           | x          | √     |
->>>>>>> 85cb585d
 
 
 
 ## Communication
 
-<<<<<<< HEAD
-- [GitHub Issues] for bug reports, feature requests and questions.
-- [QQ Group] for interactive chat with developers.
-
-[GitHub issues]: https://github.com/blueloveTH/keras4torch/issues
-[QQ Group]: https://xxx
-
-
-
-
-## Contribution
-
-=======
 If you have any problems using Keras4Torch, please open a [Github Issues](https://github.com/blueloveTH/keras4torch/issues) or send email to blueloveTH@foxmail.com or zhangzhipengcs@foxmail.com.
 
 We also welcome Pull Requests.
@@ -182,4 +123,3 @@
 Keras4Torch is still being developing, We are really looking forward to your participation.
 
 Any contribution would be much appreciated : )
->>>>>>> 85cb585d
